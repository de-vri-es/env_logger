--- conflicted
+++ resolved
@@ -56,11 +56,7 @@
     - name: Install Rust
       uses: dtolnay/rust-toolchain@stable
       with:
-<<<<<<< HEAD
-        toolchain: 1.60.0  # MSRV
-=======
-        toolchain: "1.65.0"  # MSRV
->>>>>>> 5e3b324b
+        toolchain: "1.60"  # MSRV
     - uses: Swatinem/rust-cache@v2
     - uses: taiki-e/install-action@cargo-hack
     - name: Check
@@ -119,11 +115,7 @@
     - name: Install Rust
       uses: dtolnay/rust-toolchain@stable
       with:
-<<<<<<< HEAD
-        toolchain: 1.60.0  # MSRV
-=======
-        toolchain: "1.65.0"  # MSRV
->>>>>>> 5e3b324b
+        toolchain: "1.60"  # MSRV
         components: clippy
     - uses: Swatinem/rust-cache@v2
     - name: Install SARIF tools
